#!/usr/bin/env python3

<<<<<<< HEAD
__version__ = '0.2.13'
=======
__version__ = '0.2.14'
>>>>>>> 6f4bed2d
<|MERGE_RESOLUTION|>--- conflicted
+++ resolved
@@ -1,7 +1,3 @@
 #!/usr/bin/env python3
 
-<<<<<<< HEAD
-__version__ = '0.2.13'
-=======
-__version__ = '0.2.14'
->>>>>>> 6f4bed2d
+__version__ = '0.2.14'