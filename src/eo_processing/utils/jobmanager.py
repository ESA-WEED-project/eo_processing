--- conflicted
+++ resolved
@@ -724,8 +724,7 @@
         print('this function is only available in a jupyter notebook')
 
 def create_job_dataframe(gdf: gpd.GeoDataFrame, year: int, file_name_base: str, processing_type: str,
-                         discriminator: Optional[str] = None, target_crs: Optional[int] = None,
-                         version: Optional[str] = None,
+                         discriminator: Optional[str] = None, target_crs: Optional[int] = None, version: Optional[str] = None,
                          model_urls: Optional[List[str]] = None, output_band_names: Optional[List[str]] = None,
                          storage_options: Optional[storage_option_format] = None,
                          organization_id : Optional[int] = None) -> gpd.GeoDataFrame:
@@ -740,7 +739,7 @@
     :param gdf: Input GeoDataFrame containing the geospatial data.
     :param year: Year used for setting start and end dates, as well as constructing unique identifiers.
     :param file_name_base: Base string utilized for generating file prefixes.
-    :param processing_type: Specifies the type of processing, e.g., 'feature_generation' or 'eunis_habitat_probabilities'.
+    :param processing_type: Specifies the type of processing, e.g., 'feature' or 'eunis_habitat_probabilities'.
     :param discriminator: Optional column name used for further distinguishing rows during file naming and job identification.
     :param target_crs: Optional target CRS (Coordinate Reference System) EPSG code for reprojection. If not provided,
                        inferred from existing data.
@@ -756,20 +755,8 @@
     :return: A GeoDataFrame containing the input data along with additional columns tailored to the specified processing type.
     """
 
-<<<<<<< HEAD
-    '''
-    gdf: geo pandas dataframe create with the foramt of the AOI_tiler function
-    param processing_type : feature or EUNIS habitat proba @Marcel this could then be extended to more if needed
-                    or made more general
-    organization_id : int (4digit) that represents the organization under which the costs should be booked
-    discriminator : str an columns in de the gdf which will be used as an extra discriminator eg zone_name eg hEUNIS step5....ipynb
-    '''
-
-    columns = ['name', 'tileID', 'target_epsg', 'bbox', 'file_prefix', 'start_date', 'end_date', 's3_prefix','organization_id', 'geometry']
-=======
     columns = ['name', 'tileID', 'target_epsg', 'bbox', 'file_prefix', 'start_date', 'end_date', 's3_prefix',
                'organization_id', 'geometry']
->>>>>>> 64b39162
     dtypes = {'name': 'string', 'tileID': 'string', 'target_epsg': 'UInt16',
               'file_prefix': 'string', 'start_date': 'string', 'end_date': 'string',
               's3_prefix': 'string','geometry': 'geometry', 'bbox': 'string', 'organization_id':'UInt16'}
@@ -834,14 +821,9 @@
                    'organization_id', 'model_urls', 'output_band_names', 'geometry']
         dtypes.update({'model_urls':'string','output_band_names':'string'})
     else:
-<<<<<<< HEAD
         logger.warning(f"{processing_type} is assumed to be some kind of feature processing_type. If needed, extended the function"+
                      f" for specific options for processing_type {processing_type}")
 
 
-=======
-        logger.error(f"{processing_type} is not an implemented option for processing_type. Please extended the "
-                     f"function or use feature_generation or EUNIS_habitat_probabilities")
->>>>>>> 64b39162
 
     return job_df[columns].astype(dtypes)